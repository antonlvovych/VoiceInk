import Foundation
import os
import Zip
import SwiftUI

// MARK: - Model Management Extension
extension WhisperState {
    
    // MARK: - Model Directory Management
    
    func createModelsDirectoryIfNeeded() {
        do {
            try FileManager.default.createDirectory(at: modelsDirectory, withIntermediateDirectories: true, attributes: nil)
        } catch {
            logError("Error creating models directory", error)
        }
    }
    
    func loadAvailableModels() {
        do {
            let fileURLs = try FileManager.default.contentsOfDirectory(at: modelsDirectory, includingPropertiesForKeys: nil)
            availableModels = fileURLs.compactMap { url in
                guard url.pathExtension == "bin" else { return nil }
                return WhisperModel(name: url.deletingPathExtension().lastPathComponent, url: url)
            }
        } catch {
            logError("Error loading available models", error)
        }
    }
    
    // MARK: - Model Loading
    
    func loadModel(_ model: WhisperModel) async throws {
        guard whisperContext == nil else { return }
        
        isModelLoading = true
        defer { isModelLoading = false }
        
        do {
            whisperContext = try await WhisperContext.createContext(path: model.url.path)
            isModelLoaded = true
            currentModel = model
        } catch {
            throw WhisperStateError.modelLoadFailed
        }
    }
    
    func setDefaultModel(_ model: WhisperModel) async {
        currentModel = model
        UserDefaults.standard.set(model.name, forKey: "CurrentModel")
        canTranscribe = true
    }
    
    // MARK: - Model Download & Management
    
    /// Helper function to download a file from a URL with progress tracking
    private func downloadFileWithProgress(from url: URL, progressKey: String) async throws -> Data {
        let destinationURL = modelsDirectory.appendingPathComponent(UUID().uuidString)
        
        return try await withCheckedThrowingContinuation { (continuation: CheckedContinuation<Data, Error>) in
            let task = URLSession.shared.downloadTask(with: url) { tempURL, response, error in
                if let error = error {
                    continuation.resume(throwing: error)
                    return
                }
                
                guard let httpResponse = response as? HTTPURLResponse,
                      (200...299).contains(httpResponse.statusCode),
                      let tempURL = tempURL else {
                    continuation.resume(throwing: URLError(.badServerResponse))
                    return
                }
                
                do {
                    // Move the downloaded file to the final destination
                    try FileManager.default.moveItem(at: tempURL, to: destinationURL)
                    
                    // Read the file in chunks to avoid memory pressure
                    let data = try Data(contentsOf: destinationURL, options: .mappedIfSafe)
                    continuation.resume(returning: data)
                    
                    // Clean up the temporary file
                    try? FileManager.default.removeItem(at: destinationURL)
                } catch {
                    continuation.resume(throwing: error)
                }
            }
            
            task.resume()
            
            var lastUpdateTime = Date()
            var lastProgressValue: Double = 0
            
            let observation = task.progress.observe(\.fractionCompleted) { progress, _ in
                let currentTime = Date()
                let timeSinceLastUpdate = currentTime.timeIntervalSince(lastUpdateTime)
                let currentProgress = round(progress.fractionCompleted * 100) / 100
                
                if timeSinceLastUpdate >= 0.5 && abs(currentProgress - lastProgressValue) >= 0.01 {
                    lastUpdateTime = currentTime
                    lastProgressValue = currentProgress
                    
                    DispatchQueue.main.async {
                        self.downloadProgress[progressKey] = currentProgress
                    }
                }
            }
            
            Task {
                await withTaskCancellationHandler {
                    observation.invalidate()
                } operation: {
                    await withCheckedContinuation { (_: CheckedContinuation<Void, Never>) in }
                }
            }
        }
    }
    
    // Shows an alert about Core ML support and first-run optimization
    private func showCoreMLAlert(for model: PredefinedModel, completion: @escaping () -> Void) {
        Task { @MainActor in
            let alert = NSAlert()
            alert.messageText = "Core ML Support for \(model.displayName) Model"
            alert.informativeText = "This Whisper model supports Core ML, which can improve performance by 2-4x on Apple Silicon devices.\n\nDuring the first run, it can take several minutes to optimize the model for your system. Subsequent runs will be much faster."
            alert.alertStyle = .informational
            alert.addButton(withTitle: "Download")
            alert.addButton(withTitle: "Cancel")
            
            let response = alert.runModal()
            if response == .alertFirstButtonReturn {
                completion()
            }
        }
    }
    
    func downloadModel(_ model: PredefinedModel) async {
        guard let url = URL(string: model.downloadURL) else { return }
        
        // Check if model supports Core ML (non-quantized models)
        let supportsCoreML = !model.name.contains("q5") && !model.name.contains("q8")
        
        if supportsCoreML {
            // Show the CoreML alert for models that support it
            await MainActor.run {
                showCoreMLAlert(for: model) {
                    // This completion handler is called when user clicks "Download"
                    Task {
                        await self.performModelDownload(model, url)
                    }
                }
            }
        } else {
            // Directly download the model if it doesn't support Core ML
            await performModelDownload(model, url)
        }
    }
    
    private func performModelDownload(_ model: PredefinedModel, _ url: URL) async {
        do {
            let whisperModel = try await downloadMainModel(model, from: url)
            
            if let coreMLZipURL = whisperModel.coreMLZipDownloadURL,
               let coreMLURL = URL(string: coreMLZipURL) {
                try await downloadAndSetupCoreMLModel(for: whisperModel, from: coreMLURL)
            }
            
            availableModels.append(whisperModel)
            self.downloadProgress.removeValue(forKey: model.name + "_main")
        } catch {
            handleModelDownloadError(model, error)
        }
    }
    
    private func downloadMainModel(_ model: PredefinedModel, from url: URL) async throws -> WhisperModel {
        let progressKeyMain = model.name + "_main"
        let data = try await downloadFileWithProgress(from: url, progressKey: progressKeyMain)
        
        let destinationURL = modelsDirectory.appendingPathComponent(model.filename)
        try data.write(to: destinationURL)
        
        return WhisperModel(name: model.name, url: destinationURL)
    }
    
    private func downloadAndSetupCoreMLModel(for model: WhisperModel, from url: URL) async throws {
        let progressKeyCoreML = model.name + "_coreml"
        let coreMLData = try await downloadFileWithProgress(from: url, progressKey: progressKeyCoreML)
        
        let coreMLZipPath = modelsDirectory.appendingPathComponent("\(model.name)-encoder.mlmodelc.zip")
        try coreMLData.write(to: coreMLZipPath)
        
        try await unzipAndSetupCoreMLModel(for: model, zipPath: coreMLZipPath, progressKey: progressKeyCoreML)
    }
    
    private func unzipAndSetupCoreMLModel(for model: WhisperModel, zipPath: URL, progressKey: String) async throws {
        let coreMLDestination = modelsDirectory.appendingPathComponent("\(model.name)-encoder.mlmodelc")
        
        try? FileManager.default.removeItem(at: coreMLDestination)
        try await unzipCoreMLFile(zipPath, to: modelsDirectory)
        try verifyAndCleanupCoreMLFiles(model, coreMLDestination, zipPath, progressKey)
    }
    
    private func unzipCoreMLFile(_ zipPath: URL, to destination: URL) async throws {
        try await withCheckedThrowingContinuation { (continuation: CheckedContinuation<Void, Error>) in
            do {
                try FileManager.default.createDirectory(at: destination, withIntermediateDirectories: true)
                try Zip.unzipFile(zipPath, destination: destination, overwrite: true, password: nil)
                continuation.resume()
            } catch {
                continuation.resume(throwing: error)
            }
        }
    }
    
    private func verifyAndCleanupCoreMLFiles(_ model: WhisperModel, _ destination: URL, _ zipPath: URL, _ progressKey: String) throws -> WhisperModel {
        var model = model
        
        var isDirectory: ObjCBool = false
        guard FileManager.default.fileExists(atPath: destination.path, isDirectory: &isDirectory), isDirectory.boolValue else {
            try? FileManager.default.removeItem(at: zipPath)
            throw WhisperStateError.unzipFailed
        }
        
        try? FileManager.default.removeItem(at: zipPath)
        model.coreMLEncoderURL = destination
        self.downloadProgress.removeValue(forKey: progressKey)
        
        return model
    }
    
    private func handleModelDownloadError(_ model: PredefinedModel, _ error: Error) {
        currentError = .modelDownloadFailed
        self.downloadProgress.removeValue(forKey: model.name + "_main")
        self.downloadProgress.removeValue(forKey: model.name + "_coreml")
    }
    
    func deleteModel(_ model: WhisperModel) async {
        do {
            // Delete main model file
            try FileManager.default.removeItem(at: model.url)
            
            // Delete CoreML model if it exists
            if let coreMLURL = model.coreMLEncoderURL {
                try? FileManager.default.removeItem(at: coreMLURL)
            } else {
                // Check if there's a CoreML directory matching the model name
                let coreMLDir = modelsDirectory.appendingPathComponent("\(model.name)-encoder.mlmodelc")
                if FileManager.default.fileExists(atPath: coreMLDir.path) {
                    try? FileManager.default.removeItem(at: coreMLDir)
                }
            }
            
            // Update model state
            availableModels.removeAll { $0.id == model.id }
            if currentModel?.id == model.id {
                currentModel = nil
                canTranscribe = false
            }
        } catch {
            logError("Error deleting model: \(model.name)", error)
            currentError = .modelDeletionFailed
        }
    }
    
    func unloadModel() {
        Task {
            await whisperContext?.releaseResources()
            whisperContext = nil
            isModelLoaded = false
            
            if let recordedFile = recordedFile {
                try? FileManager.default.removeItem(at: recordedFile)
                self.recordedFile = nil
            }
        }
    }
    
    func clearDownloadedModels() async {
        for model in availableModels {
            do {
                try FileManager.default.removeItem(at: model.url)
            } catch {
                logError("Error deleting model during cleanup", error)
            }
        }
        availableModels.removeAll()
    }
    
    // MARK: - Resource Management
    
    func cleanupModelResources() async {
        recorder.stopRecording()
        try? await Task.sleep(nanoseconds: 500_000_000)
        
        await whisperContext?.releaseResources()
        whisperContext = nil
        isModelLoaded = false
    }
    
    // MARK: - Helper Methods
    
    private func logError(_ message: String, _ error: Error) {
<<<<<<< HEAD
        logger.notice("\(message): \(error.localizedDescription)\n")  
=======
        self.logger.error("\(message): \(error.localizedDescription)")
>>>>>>> 22441673
    }
}

// MARK: - Download Progress View
struct DownloadProgressView: View {
    let modelName: String
    let downloadProgress: [String: Double]
    
    @Environment(\.colorScheme) private var colorScheme
    
    private var mainProgress: Double {
        downloadProgress[modelName + "_main"] ?? 0
    }
    
    private var coreMLProgress: Double {
        supportsCoreML ? (downloadProgress[modelName + "_coreml"] ?? 0) : 0
    }
    
    private var supportsCoreML: Bool {
        !modelName.contains("q5") && !modelName.contains("q8")
    }
    
    private var totalProgress: Double {
        supportsCoreML ? (mainProgress * 0.5) + (coreMLProgress * 0.5) : mainProgress
    }
    
    private var downloadPhase: String {
        // Check if we're currently downloading the CoreML model
        if supportsCoreML && downloadProgress[modelName + "_coreml"] != nil {
            return "Downloading Core ML Model for \(modelName)"
        }
        // Otherwise, we're downloading the main model
        return "Downloading \(modelName) Model"
    }
    
    var body: some View {
        VStack(alignment: .leading, spacing: 8) {
            // Status text with clean typography
            Text(downloadPhase)
                .font(.system(size: 12, weight: .medium))
                .foregroundColor(Color(.secondaryLabelColor))
            
            // Clean progress bar
            GeometryReader { geometry in
                ZStack(alignment: .leading) {
                    // Background track
                    RoundedRectangle(cornerRadius: 4)
                        .fill(Color(.separatorColor).opacity(0.3))
                        .frame(height: 6)
                    
                    // Progress indicator
                    RoundedRectangle(cornerRadius: 4)
                        .fill(Color(.controlAccentColor))
                        .frame(width: max(0, min(geometry.size.width * totalProgress, geometry.size.width)), height: 6)
                }
            }
            .frame(height: 6)
            
            // Percentage indicator in Apple style
            HStack {
                Spacer()
                Text("\(Int(totalProgress * 100))%")
                    .font(.system(size: 11, weight: .medium, design: .monospaced))
                    .foregroundColor(Color(.secondaryLabelColor))
            }
        }
        .padding(.vertical, 4)
        .animation(.smooth, value: totalProgress)
    }
} <|MERGE_RESOLUTION|>--- conflicted
+++ resolved
@@ -299,11 +299,7 @@
     // MARK: - Helper Methods
     
     private func logError(_ message: String, _ error: Error) {
-<<<<<<< HEAD
-        logger.notice("\(message): \(error.localizedDescription)\n")  
-=======
         self.logger.error("\(message): \(error.localizedDescription)")
->>>>>>> 22441673
     }
 }
 
